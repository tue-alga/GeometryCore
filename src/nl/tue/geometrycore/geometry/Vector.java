/*
 * GeometryCore library   
 * Copyright (C) 2019   Wouter Meulemans (w.meulemans@tue.nl)
 * 
 * Licensed under GNU GPL v3. See provided license documents (license.txt and gpl-3.0.txt) for more information.
 */
package nl.tue.geometrycore.geometry;

import java.util.List;
import nl.tue.geometrycore.util.DoubleUtil;

/**
 * This class is used to represent a 2-dimensional point or vector in Euclidean
 * space.
 *
 * @author Wouter Meulemans (w.meulemans@tue.nl)
 */
public class Vector extends BaseGeometry<Vector> {

    //<editor-fold defaultstate="collapsed" desc="FIELDS">
    private double _x;
    private double _y;
    //</editor-fold>

    //<editor-fold defaultstate="collapsed" desc="CONSTRUCTORS">
    /**
     * Constructs a new vector with given X- and Y-coordinate
     *
     * @param x the X-coordinate
     * @param y the Y-coordinate
     */
    public Vector(double x, double y) {
        _x = x;
        _y = y;
    }

    /**
     * Clone constructor.
     *
     * @param clone coordinates to be cloned
     */
    public Vector(Vector clone) {
        _x = clone._x;
        _y = clone._y;
    }

    /**
     * Creates a vector(0,0).
     *
     * @return a new vector at position (0,0)
     */
    public static Vector origin() {
        return new Vector(0, 0);
    }

    /**
     * Creates a vector representing the up-direction.
     *
     * @return a new vector at position (0,1)
     */
    public static Vector up() {
        return new Vector(0, 1);
    }
    
    /**
     * Creates a vector representing the up-direction.
     *
     * @param length length of the desired vector
     * @return a new vector at position (0,length)
     */
    public static Vector up(double length) {
        return new Vector(0, length);
    }

    /**
     * Creates a vector representing the down-direction.
     *
     * @return a new vector at position (0,-1)
     */
    public static Vector down() {
        return new Vector(0, -1);
    }
    
    /**
     * Creates a vector representing the down-direction.
     *
     * @param length length of the desired vector
     * @return a new vector at position (0,-1)
     */
    public static Vector down(double length) {
        return new Vector(0, -length);
    }

    /**
     * Creates a vector representing the left-direction.
     *
     * @return a new vector at position (-1,0)
     */
    public static Vector left() {
        return new Vector(-1, 0);
    }
    
    /**
     * Creates a vector representing the left-direction.
     *
     * @param length length of the desired vector
     * @return a new vector at position (-length,0)
     */
    public static Vector left(double length) {
        return new Vector(-length, 0);
    }

    /**
     * Creates a vector representing the right-direction.
     *
     * @return a new vector at position (1,0)
     */
    public static Vector right() {
        return new Vector(1, 0);
    }
    
    /**
     * Creates a vector representing the right-direction.
     *
     * @param length length of the desired vector
     * @return a new vector at position (1,0)
     */
    public static Vector right(double length) {
        return new Vector(length, 0);
    }
    //</editor-fold>

    //<editor-fold defaultstate="collapsed" desc="GET & SET">
    public double getX() {
        return _x;
    }

    public void setX(double x) {
        _x = x;
    }

    public double getY() {
        return _y;
    }

    public void setY(double y) {
        _y = y;
    }

    /**
     * Copies the position of the provided Vector to this Vector.
     *
     * @param vector vector to be copied
     */
    public void set(Vector vector) {
        _x = vector._x;
        _y = vector._y;
    }

    /**
     * Sets both coordinates of this Vector at the same time
     *
     * @param x the new X-coordinate
     * @param y the new Y-coordinate
     */
    public void set(double x, double y) {
        _x = x;
        _y = y;
    }
    //</editor-fold>

    //<editor-fold defaultstate="collapsed" desc="QUERIES">
    public double length() {
        return Math.sqrt(_x * _x + _y * _y);
    }

    public double squaredLength() {
        return _x * _x + _y * _y;
    }

    @Override
    public double distanceTo(Vector other) {
        final double dx = other._x - _x;
        final double dy = other._y - _y;
        return Math.sqrt(dx * dx + dy * dy);
    }

    public double squaredDistanceTo(Vector other) {
        final double dx = other._x - _x;
        final double dy = other._y - _y;
        return dx * dx + dy * dy;
    }

    @Override
    public Vector closestPoint(Vector point) {
        return this;
    }

    /**
     * Angle in range of [-pi,pi]. Positive angle is associated with
     * counterclockwise.
     *
     * @param other
     * @return
     */
    public double computeSignedAngleTo(Vector other) {
        return computeSignedAngleTo(other, true, true);
    }

    public double computeSignedAngleTo(Vector other, boolean normalizeThis, boolean normalizeOther) {
        double xThis, yThis;
        if (normalizeThis) {
            double len = length();
            xThis = _x / len;
            yThis = _y / len;
        } else {
            xThis = _x;
            yThis = _y;
        }

        double xOther, yOther;
        if (normalizeOther) {
            double len = other.length();
            xOther = other._x / len;
            yOther = other._y / len;
        } else {
            xOther = other._x;
            yOther = other._y;
        }

        int sign = 1;
        if (Vector.crossProduct(xThis, yThis, xOther, yOther) < 0) {
            sign = -1;
        }

        return sign * Math.acos(DoubleUtil.clipValue(
                Vector.dotProduct(xThis, yThis, xOther, yOther),
                -1, 1));
    }

    public double computeClockwiseAngleTo(Vector other) {
        return 2 * Math.PI - this.computeCounterClockwiseAngleTo(other, true, true);
    }

    public double computeClockwiseAngleTo(Vector other, boolean normalizeThis, boolean normalizeOther) {
        return 2 * Math.PI - this.computeCounterClockwiseAngleTo(other, normalizeThis, normalizeOther);
    }

    public double computeCounterClockwiseAngleTo(Vector other) {
        return computeCounterClockwiseAngleTo(other, true, true);
    }

    public double computeCounterClockwiseAngleTo(Vector other, boolean normalizeThis, boolean normalizeOther) {

        double angle = computeSignedAngleTo(other, normalizeThis, normalizeOther);

        // angle is now in range [-pi,pi]    
        // range [0,pi] is OK, but [-pi,0] must be mapped to [pi,2pi]
        // check if we must make adjustments via dot product and angle
        if (angle < 0) {
            angle = 2 * Math.PI + angle;
        }

        return angle;
    }

    public boolean isApproximately(Vector other) {
        return isApproximately(other, DoubleUtil.EPS);
    }

    public boolean isApproximately(Vector other, double prec) {
        return DoubleUtil.close(_x, other._x, prec) && DoubleUtil.close(_y, other._y, prec);
    }

    public boolean isEqual(Vector other) {
        return _x == other._x && _y == other._y;
    }

    public boolean isInverse(Vector other) {
        return other._x == -_x && other._y == -_y;
    }

    public boolean isApproximateInverse(Vector other) {
        return isApproximateInverse(other, DoubleUtil.EPS);
    }

    public boolean isApproximateInverse(Vector other, double prec) {
        return DoubleUtil.close(other._x, -_x, prec) && DoubleUtil.close(other._y, -_y, prec);
    }

    @Override
    public boolean onBoundary(Vector point, double prec) {
        return isApproximately(point, prec);
    }

    @Override
    public void intersect(BaseGeometry other, double prec, List<BaseGeometry> intersections) {
        if (other.onBoundary(this, prec)) {
            intersections.add(clone());
        }
    }
    //</editor-fold>

    //<editor-fold defaultstate="collapsed" desc="METHODS">
    @Override
    public void translate(double deltaX, double deltaY) {
        _x += deltaX;
        _y += deltaY;
    }

    @Override
    public void rotate(double counterclockwiseangle) {
        final double newx = _x * Math.cos(counterclockwiseangle) - _y * Math.sin(counterclockwiseangle);
        _y = _x * Math.sin(counterclockwiseangle) + _y * Math.cos(counterclockwiseangle);
        _x = newx;
    }

    @Override
    public void scale(double factorX, double factorY) {
        _x *= factorX;
        _y *= factorY;
    }

    /**
     * Scales this Vector to have length 1.
<<<<<<< HEAD
     * @return The old length of the vector 
=======
     * @return the length of the vector prior to normalization
>>>>>>> f40de9f7
     */
    public double normalize() {
        final double len = Math.sqrt(_x * _x + _y * _y);
        _x /= len;
        _y /= len;
        return len;
    }

    /**
     * Inverts this Vector (rotation by 180 degrees).
     */
    public void invert() {
        _x = -_x;
        _y = -_y;
    }

    /**
     * Rotates this Vector 90 degrees clockwise.
     */
    public void rotate90DegreesClockwise() {
        final double oldx = _x;
        _x = _y;
        _y = -oldx;
    }

    /**
     * Rotates this Vector 90 degrees counterclockwise.
     */
    public void rotate90DegreesCounterclockwise() {
        final double oldx = _x;
        _x = -_y;
        _y = oldx;
    }
    //</editor-fold>

    //<editor-fold defaultstate="collapsed" desc="UTIL">
    @Override
    public GeometryType getGeometryType() {
        return GeometryType.VECTOR;
    }

    @Override
    public Vector clone() {
        return new Vector(_x, _y);
    }

    @Override
    public String toString() {
        return getClass().getSimpleName() + "[" + _x + " " + _y + "]";
    }
    //</editor-fold>

    //<editor-fold defaultstate="collapsed" desc="VECTOR COMPUTATION (STATIC)">
    /**
     * Performs standard Vector addition, creating a new Vector.
     *
     * @param a
     * @param b
     * @return new Vector representing a+b
     */
    public static Vector add(final Vector a, final Vector b) {
        return new Vector(a._x + b._x, a._y + b._y);
    }
    
    /**
     * Performs standard Vector addition of a sequence of vectors, creating a new Vector.
     *
     * @param vs array of zero or more vectors
     * @return new Vector representing addition of all vectors in vs
     */
    public static Vector addSeq(final Vector... vs) {
        Vector r = Vector.origin();
        for (Vector v : vs) {
            r.translate(v);
        }
        return r;
    }

    /**
     * Performs standard Vector subtraction, creating a new Vector.
     *
     * @param a
     * @param b
     * @return new Vector representing a-b
     */
    public static Vector subtract(final Vector a, final Vector b) {
        return new Vector(a._x - b._x, a._y - b._y);
    }

    /**
     * Performs standard Vector dot product.
     *
     * @param a
     * @param b
     * @return dot product of a and b
     */
    public static double dotProduct(Vector a, Vector b) {
        return a._x * b._x + a._y * b._y;
    }

    /**
     * Performs standard Vector dot product.
     *
     * @param aX
     * @param aY
     * @param bX
     * @param bY
     * @return dot product of (aX, aY) and (bX, bY)
     */
    public static double dotProduct(double aX, double aY, double bX, double bY) {
        return aX * bX + aY * bY;
    }

    /**
     * Performs standard Vector cross product, creating a new Vector.
     *
     * @param a
     * @param b
     * @return cross product of a and b
     */
    public static double crossProduct(final Vector a, final Vector b) {
        return a._x * b._y - a._y * b._x;
    }

    /**
     * Performs standard Vector cross product.
     *
     * @param aX
     * @param aY
     * @param bX
     * @param bY
     * @return new Vector representing cross product of a and b
     */
    public static double crossProduct(double aX, double aY, double bX, double bY) {
        return aX * bY - aY * bX;
    }

    /**
     * Performs standard Number-Vector multiplication (scaling), creating a new
     * Vector.
     *
     * @param factor
     * @param a
     * @return new Vector representing factor * a
     */
    public static Vector multiply(double factor, Vector a) {
        return new Vector(factor * a._x, factor * a._y);
    }

    /**
     * Performs standard Vector-Number division (1/scaling), creating a new
     * Vector.
     *
     * @param a
     * @param factor
     * @return new Vector representing a/factor
     */
    public static Vector divide(Vector a, double factor) {
        return new Vector(a._x / factor, a._y / factor);
    }

    /**
     * Performs a counterclockwise rotation on the given vector.
     *
     * @param a
     * @param angle
     * @return new Vector representing the rotated input
     */
    public static Vector rotate(Vector a, double angle) {
        Vector r = a.clone();
        r.rotate(angle);
        return r;
    }

    /**
     * Find to factors, f and g, such that f * d1 + g * d2 = s.
     *
     * @param d1
     * @param d2
     * @param s
     * @return array with two values {f,g}
     */
    public static double[] solveVectorAddition(Vector d1, Vector d2, Vector s) {

        double sx = s.getX();
        double sy = s.getY();
        double d1x = d1.getX();
        double d1y = d1.getY();
        double d2x = d2.getX();
        double d2y = d2.getY();

        // e.g. find f and g such that:
        // sdx = f * d1x + g * d2x
        // sdy = f * d1y + g * d2y
        double f, g;

        // g * d2y = sy - f * d1y
        // NB division by 0!
        if (DoubleUtil.close(d2y, 0)) {
            // d2y == 0
            // f * d1y = sy
            // NB: d1y cant be zero, as that would result in two parallel directions

            f = sy / d1y;

            // now, solve for g, using f, knowing that d2x != 0
            // sx = f * d1x + g * d2x hence yields:
            g = (sx - f * d1x) / d2x;
        } else {
            // g = (sy - f * d1y) / d2y
            // subsituting in first equation:
            // sx = f * d1x + ((sy - f * d1y) / d2y) * d2x
            // rewriting:
            // f (d1x - d1y * (d2x / d2y)) = sx - (sy / d2y) * d2x

            // can d1x - d1y * (d2x / d2y) = 0 hold?
            // == d2x / d2y = d1x / d1y
            // hence, this will only be zero if the directions d1 and d2 are
            // equal (which cannot occur)
            f = (sx - (sy / d2y) * d2x) / (d1x - d1y * (d2x / d2y));

            // now, solve for g, using f, knowing that d2y != 0
            // sy = f * d1y + g * d2y hence yields:
            g = (sy - f * d1y) / d2y;
        }

        return new double[]{f, g};
    }
    //</editor-fold>
}<|MERGE_RESOLUTION|>--- conflicted
+++ resolved
@@ -323,11 +323,7 @@
 
     /**
      * Scales this Vector to have length 1.
-<<<<<<< HEAD
-     * @return The old length of the vector 
-=======
      * @return the length of the vector prior to normalization
->>>>>>> f40de9f7
      */
     public double normalize() {
         final double len = Math.sqrt(_x * _x + _y * _y);
