/*
 * GeometryCore library   
 * Copyright (C) 2019   Wouter Meulemans (w.meulemans@tue.nl)
 * 
 * Licensed under GNU GPL v3. See provided license documents (license.txt and gpl-3.0.txt) for more information.
 */
package nl.tue.geometrycore.graphs.dcel;

import java.util.Iterator;
import nl.tue.geometrycore.geometry.OrientedGeometry;
import nl.tue.geometrycore.geometry.Vector;

/**
 *
 * @author Wouter Meulemans (w.meulemans@tue.nl)
 */
public abstract class DCELVertex<TGeom extends OrientedGeometry, TVertex extends DCELVertex<TGeom, TVertex, TDart, TFace>, TDart extends DCELDart<TGeom, TVertex, TDart, TFace>, TFace extends DCELFace<TGeom, TVertex, TDart, TFace>> extends Vector {

    TDart _dart;
    TFace _floatingInFace;

    boolean _marked;
    int _graphIndex;

    protected DCELVertex(Vector position) {
        this(position.getX(), position.getY());
    }

    protected DCELVertex(double x, double y) {
        super(x, y);

        _marked = false;
        _graphIndex = -1;
    }

    public int getGraphIndex() {
        return _graphIndex;
    }

    public void updateIncidentEdges() {
        TDart walk = _dart;
        do {
            walk.getGeometry().updateStart(this);
            walk._twin.getGeometry().updateEnd(this);

            walk = walk._twin._next;
        } while (walk != _dart);
    }

    @Override
    public void set(double x, double y) {
        super.set(x, y);
        updateIncidentEdges();
    }

    @Override
    public void set(Vector v) {
        super.set(v);
        updateIncidentEdges();
    }

    @Override
    public void setY(double y) {
        super.setY(y);
        updateIncidentEdges();
    }

    @Override
    public void setX(double x) {
        super.setX(x);
        updateIncidentEdges();
    }

    @Override
    public void rotate90DegreesCounterclockwise() {
        super.rotate90DegreesCounterclockwise();
        updateIncidentEdges();
    }

    @Override
    public void rotate90DegreesClockwise() {
        super.rotate90DegreesClockwise();
        updateIncidentEdges();
    }

    @Override
    public void invert() {
        super.invert();
        updateIncidentEdges();
    }

    @Override
    public double normalize() {
<<<<<<< HEAD
        double len = super.normalize(); 
=======
        double len = super.normalize();
>>>>>>> f40de9f7
        updateIncidentEdges();
        return len;
    }

    @Override
    public void scale(double factorX, double factorY) {
        super.scale(factorX, factorY);
        updateIncidentEdges();
    }

    @Override
    public void rotate(double counterclockwiseangle) {
        super.rotate(counterclockwiseangle);
        updateIncidentEdges();
    }

    @Override
    public void translate(double deltaX, double deltaY) {
        super.translate(deltaX, deltaY);
        updateIncidentEdges();
    }

    public TDart getDart() {
        return _dart;
    }

    public void setDart(TDart dart) {
        _dart = dart;
    }

    public TFace getFloatingInFace() {
        return _floatingInFace;
    }

    public void setFloatingInFace(TFace face) {
        _floatingInFace = face;
    }

    public boolean isMarked() {
        return _marked;
    }

    public void setMarked(boolean marked) {
        _marked = marked;
    }

    /**
     * Convenience method to iterate over all neighboring vertices in O(d) time.
     *
     * @return iterable over the neighboring vertices
     */
    public Iterable<TVertex> neighbors() {
        return () -> new Iterator() {

            TDart walk = _dart;

            @Override
            public boolean hasNext() {
                return walk != null;
            }

            @Override
            public TVertex next() {
                TVertex v = walk.getDestination();
                walk = walk.getTwin().getNext();
                if (walk == _dart) {
                    walk = null;
                }
                return v;
            }
        };
    }

    /**
     * Convenience method to iterate over all outgoing darts in O(d) time.
     *
     * @return iterable over the outgoing darts
     */
    public Iterable<TDart> darts() {
        return () -> new Iterator() {

            TDart walk = _dart;

            @Override
            public boolean hasNext() {
                return walk != null;
            }

            @Override
            public TDart next() {
                TDart d = walk;
                walk = walk.getTwin().getNext();
                if (walk == _dart) {
                    walk = null;
                }
                return d;
            }
        };
    }

    /**
     * Convenience method to iterate over all incident faces in O(d) time. Note
     * that faces may be repeated in case there are multiple outgoing darts that
     * are incident to the same face
     *
     * @return iterable over the incident faces
     */
    public Iterable<TFace> faces() {
        return () -> new Iterator() {

            TDart walk = _dart;

            @Override
            public boolean hasNext() {
                return walk != null;
            }

            @Override
            public TFace next() {
                TFace f = walk._face;
                walk = walk.getTwin().getNext();
                if (walk == _dart) {
                    walk = null;
                }
                return f;
            }
        };
    }

    /**
     * O(d)-time where d is the degree of the vertex.
     *
     * @return the degree of the node
     */
    public int getDegree() {
        int deg = 0;
        if (_dart != null) {
            TDart walk = _dart;
            do {
                deg++;
                walk = walk.getTwin().getNext();
            } while (walk != _dart);
        }
        return deg;
    }

    /**
     * O(min(d,k))-time where d is the degree of the vertex.
     *
     * @return true iff the degree is k
     */
    public boolean isDegree(int k) {
        int deg = 0;
        if (_dart != null) {
            TDart walk = _dart;
            do {
                deg++;
                if (deg > k) {
                    return false;
                }
                walk = walk.getTwin().getNext();
            } while (walk != _dart);
        }
        return k == deg;
    }

    /**
     * O(min(d,k))-time where d is the degree of the vertex.
     *
     * @return true iff the degree is <= k
     */
    public boolean isAtMostDegree(int k) {
        int deg = 0;
        if (_dart != null) {
            TDart walk = _dart;
            do {
                deg++;
                if (deg > k) {
                    return false;
                }
                walk = walk.getTwin().getNext();
            } while (walk != _dart);
            return false;
        }
        return k >= deg;
    }

    /**
     * O(min(d,k))-time where d is the degree of the vertex.
     *
     * @return true iff the degree is >= k
     */
    public boolean isAtLeastDegree(int k) {
        int deg = 0;
        if (_dart != null) {
            TDart walk = _dart;
            do {
                deg++;
                if (deg >= k) {
                    return true;
                }
                walk = walk.getTwin().getNext();
            } while (walk != _dart);
            return false;
        }
        return k <= deg;
    }
}<|MERGE_RESOLUTION|>--- conflicted
+++ resolved
@@ -91,11 +91,7 @@
 
     @Override
     public double normalize() {
-<<<<<<< HEAD
-        double len = super.normalize(); 
-=======
         double len = super.normalize();
->>>>>>> f40de9f7
         updateIncidentEdges();
         return len;
     }
